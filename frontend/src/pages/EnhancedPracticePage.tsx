--- conflicted
+++ resolved
@@ -163,10 +163,7 @@
   const currentTip: PracticeTip | undefined = currentFeedback?.live_feedback ? {
     joint: 'General',
     message: currentFeedback.live_feedback,
-<<<<<<< HEAD
-=======
     beatIndex: Math.floor(videoCurrentTime * 2), // Convert time to approximate beat index
->>>>>>> ea363716
   } : undefined;
 
   return (
